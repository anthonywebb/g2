--- conflicted
+++ resolved
@@ -155,50 +155,6 @@
  *		  Builds 358 onward have only forward difference code
  */
 
-<<<<<<< HEAD
-void mp_init_runtime()
-{
-	memset(&mr, 0, sizeof(mr));	// clear all values, pointers and status
-	planner_init_assertions();
-}
-
-void mp_reset_step_counts()
-{
-	for (uint8_t i=0; i < MOTORS; i++) {
-		mr.target_steps[i] = 0;
-		mr.position_steps[i] = 0;
-		mr.commanded_steps[i] = 0;
-		mr.following_error[i] = 0;	
-		st_pre.mot[i].corrected_steps = 0;
-	}
-}
-
-/*
- * mp_set_step_count_and_sync_encoders() - set step counters and encoders to the given position
- *
- *	Sets the step counters and encoders to match the position, which is in length units.
- *	This establishes the "step grid" relative to the current machine position.
- */
-
-void mp_set_step_count_and_sync_encoders(const float position[])
-{
-	float step_position[MOTORS];
-	ik_kinematics(position, step_position);	// convert axes to steps in floating point
-	for (uint8_t axis = AXIS_X; axis < AXES; axis++) {
-        mr.target_steps[axis] = step_position[axis];
-        mr.position_steps[axis] = step_position[axis];
-        mr.commanded_steps[axis] = step_position[axis];
-        
-        // These must be zero:
-        mr.following_error[axis] = 0;
-        st_pre.mot[axis].corrected_steps = 0;
-    }
-    
-    en_set_encoders_from_position(step_position);
-}
-
-=======
->>>>>>> 076b75e8
 stat_t mp_exec_aline(mpBuf_t *bf)
 {
 	if (bf->move_state == MOVE_OFF) { return (STAT_NOOP);} 
