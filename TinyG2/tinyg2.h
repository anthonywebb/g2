--- conflicted
+++ resolved
@@ -36,11 +36,7 @@
 #include "MotatePins.h"
 
 #ifndef TINYG_FIRMWARE_BUILD
-<<<<<<< HEAD
-#define TINYG_FIRMWARE_BUILD   		033.05	// tracking tinyg 418.04 - ready to test
-=======
 #define TINYG_FIRMWARE_BUILD   		033.07	// testing homing and some parameter changes
->>>>>>> 076b75e8
 #endif
 #define TINYG_FIRMWARE_VERSION		0.8		// firmware major version
 #define TINYG_HARDWARE_PLATFORM		3		// hardware platform indicator (2 = Native Arduino Due)
