--- conflicted
+++ resolved
@@ -146,83 +146,44 @@
 
 			enablePeripheralClock();
 
-<<<<<<< HEAD
-			/* Setup clock "prescaler" */
-			/* Divisors: TC1: 2, TC2: 8, TC3: 32, TC4: 128, TC5: ???! */
-			/* For now, we don't support TC5. */
-
-			// Grab the SystemCoreClock value, in case it's volatile.
-=======
 				/* Setup clock "prescaler" */
 				/* Divisors: TC1: 2, TC2: 8, TC3: 32, TC4: 128, TC5: ???! */
 				/* For now, we don't support TC5. */
 
 				// Grab the SystemCoreClock value, in case it's volatile.
->>>>>>> 1a63377b
 			uint32_t masterClock = SystemCoreClock;
 
 				// Store the divisor temporarily, to avoid looking it up again...
 			uint32_t divisor = 2; // sane default of 2
 
-<<<<<<< HEAD
-			// TC4 = MCK/128
+			// TC1 = MCK/2
 			if (freq > ((masterClock / 2) / 0x10000) && freq < (masterClock / 2)) {
 				/*  Set mode */
 				tcChan()->TC_CMR = mode | TC_CMR_TCCLKS_TIMER_CLOCK1;
 				divisor = 2;
 
-			// Nothing fit! Hmm...
+			// TC2 = MCK/8
 			} else if (freq > ((masterClock / 8) / 0x10000) && freq < (masterClock / 8)) {
 						/*  Set mode */
 				tcChan()->TC_CMR = mode | TC_CMR_TCCLKS_TIMER_CLOCK2;
 				divisor = 8;
 
-			// TC1 = MCK/2
+			// TC3 = MCK/32                
 			} else if (freq > ((masterClock / 32) / 0x10000) && freq < (masterClock / 32)) {
 						/*  Set mode */
 				tcChan()->TC_CMR = mode | TC_CMR_TCCLKS_TIMER_CLOCK3;
 				divisor = 32;
 
-			// TC2 = MCK/8
+			// TC4 = MCK/128
 			} else if (freq > ((masterClock / 128) / 0x10000) && freq < (masterClock / 128)) {
 						/*  Set mode */
 				tcChan()->TC_CMR = mode | TC_CMR_TCCLKS_TIMER_CLOCK4;
 				divisor = 128;
 
-			// TC3 = MCK/32                
+			// Nothing fit! Hmm...
 			} else {
 				// PUNT! For now, just guess TC1.
 				/*  Set mode */
-=======
-				// TC4 = MCK/128
-			if (freq > ((masterClock / 128) / 0x10000) && freq < (masterClock / 128)) {
-					/*  Set mode */
-				tcChan()->TC_CMR = mode | TC_CMR_TCCLKS_TIMER_CLOCK4;
-				divisor = 128;
-
-				// TC3 = MCK/32                
-			} else if (freq > ((masterClock / 32) / 0x10000) && freq < (masterClock / 32)) {
-					/*  Set mode */
-				tcChan()->TC_CMR = mode | TC_CMR_TCCLKS_TIMER_CLOCK3;
-				divisor = 32;
-
-				// TC2 = MCK/8
-			} else if (freq > ((masterClock / 8) / 0x10000) && freq < (masterClock / 8)) {
-					/*  Set mode */
-				tcChan()->TC_CMR = mode | TC_CMR_TCCLKS_TIMER_CLOCK2;
-				divisor = 8;
-
-				// TC1 = MCK/2
-			} else if (freq > ((masterClock / 2) / 0x10000) && freq < (masterClock / 2)) {
-					/*  Set mode */
-				tcChan()->TC_CMR = mode | TC_CMR_TCCLKS_TIMER_CLOCK1;
-				divisor = 2;
-
-				// Nothing fit! Hmm...
-			} else {
-					// PUNT! For now, just guess TC1.
-					/*  Set mode */
->>>>>>> 1a63377b
 				tcChan()->TC_CMR = mode | TC_CMR_TCCLKS_TIMER_CLOCK1;
 
 				return kFrequencyUnattainable;
